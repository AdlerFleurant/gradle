--- conflicted
+++ resolved
@@ -48,13 +48,8 @@
     }
 
     @Override
-<<<<<<< HEAD
-    public void visitArtifact(String variantName, AttributeContainer variantAttributes, ResolvableArtifact artifact) {
+    public void visitArtifact(DisplayName variantName, AttributeContainer variantAttributes, ResolvableArtifact artifact) {
         TransformOperation operation = artifactResults.get(artifact.getId());
-=======
-    public void visitArtifact(DisplayName variantName, AttributeContainer variantAttributes, ResolvableArtifact artifact) {
-        TransformArtifactOperation operation = artifactResults.get(artifact);
->>>>>>> 4d9aa09a
         if (operation.getFailure() != null) {
             visitor.visitFailure(operation.getFailure());
             return;
@@ -89,13 +84,8 @@
     }
 
     @Override
-<<<<<<< HEAD
-    public void visitFile(ComponentArtifactIdentifier artifactIdentifier, String variantName, AttributeContainer variantAttributes, File file) {
+    public void visitFile(ComponentArtifactIdentifier artifactIdentifier, DisplayName variantName, AttributeContainer variantAttributes, File file) {
         TransformOperation operation = fileResults.get(file);
-=======
-    public void visitFile(ComponentArtifactIdentifier artifactIdentifier, DisplayName variantName, AttributeContainer variantAttributes, File file) {
-        TransformFileOperation operation = fileResults.get(file);
->>>>>>> 4d9aa09a
         if (operation.getFailure() != null) {
             visitor.visitFailure(operation.getFailure());
             return;
