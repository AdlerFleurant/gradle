/*
 * Copyright 2016 the original author or authors.
 *
 * Licensed under the Apache License, Version 2.0 (the "License");
 * you may not use this file except in compliance with the License.
 * You may obtain a copy of the License at
 *
 *      http://www.apache.org/licenses/LICENSE-2.0
 *
 * Unless required by applicable law or agreed to in writing, software
 * distributed under the License is distributed on an "AS IS" BASIS,
 * WITHOUT WARRANTIES OR CONDITIONS OF ANY KIND, either express or implied.
 * See the License for the specific language governing permissions and
 * limitations under the License.
 */

package org.gradle.api.internal.runtimeshaded;

import com.google.common.base.Charsets;
import com.google.common.base.Joiner;
import com.google.common.collect.Iterables;
import com.google.common.collect.Lists;
import org.gradle.api.GradleException;
import org.gradle.api.UncheckedIOException;
import org.gradle.api.file.FileVisitDetails;
import org.gradle.api.file.FileVisitor;
import org.gradle.api.internal.file.collections.DirectoryFileTree;
import org.gradle.internal.ErroringAction;
import org.gradle.internal.IoActions;
import org.gradle.internal.UncheckedException;
import org.gradle.internal.installation.GradleRuntimeShadedJarDetector;
import org.gradle.internal.logging.progress.ProgressLogger;
import org.gradle.internal.logging.progress.ProgressLoggerFactory;
import org.gradle.internal.progress.PercentageProgressFormatter;
import org.gradle.util.GFileUtils;
import org.objectweb.asm.ClassReader;
import org.objectweb.asm.ClassVisitor;
import org.objectweb.asm.ClassWriter;
import org.slf4j.Logger;
import org.slf4j.LoggerFactory;
import org.objectweb.asm.FieldVisitor;
import org.objectweb.asm.MethodVisitor;
import org.objectweb.asm.Opcodes;
import org.objectweb.asm.commons.ClassRemapper;

import java.io.BufferedOutputStream;
import java.io.ByteArrayInputStream;
import java.io.ByteArrayOutputStream;
import java.io.File;
import java.io.FileInputStream;
import java.io.FileOutputStream;
import java.io.IOException;
import java.io.InputStream;
import java.io.OutputStream;
import java.util.HashMap;
import java.util.HashSet;
import java.util.List;
import java.util.Map;
import java.util.Set;
import java.util.zip.ZipEntry;
import java.util.zip.ZipInputStream;
import java.util.zip.ZipOutputStream;

class RuntimeShadedJarCreator {
    private static final Logger LOGGER = LoggerFactory.getLogger(RuntimeShadedJarCreator.class);

    private static final int BUFFER_SIZE = 8192;
    private static final String SERVICES_DIR_PREFIX = "META-INF/services/";
    private static final int ADDITIONAL_PROGRESS_STEPS = 2;
    private static final ImplementationDependencyRelocator REMAPPER = new ImplementationDependencyRelocator();
    private static final String CLASS_DESC = "Ljava/lang/Class;";

    private final ProgressLoggerFactory progressLoggerFactory;
<<<<<<< HEAD
    private final ImplementationDependencyRelocator remapper;
=======
>>>>>>> cba5fea1

    public RuntimeShadedJarCreator(ProgressLoggerFactory progressLoggerFactory, ImplementationDependencyRelocator remapper) {
        this.progressLoggerFactory = progressLoggerFactory;
<<<<<<< HEAD
        this.remapper = remapper;
=======
>>>>>>> cba5fea1
    }

    public void create(final File outputJar, final Iterable<? extends File> files) {
        LOGGER.info("Generating gradleApi JAR file: " + outputJar.getAbsolutePath());
        ProgressLogger progressLogger = progressLoggerFactory.newOperation(RuntimeShadedJarCreator.class);
        progressLogger.setDescription("Gradle JARs generation");
        progressLogger.setLoggingHeader("Generating JAR file '" + outputJar.getName() + "'");
        progressLogger.started();

        try {
            createFatJar(outputJar, files, progressLogger);
        } finally {
            progressLogger.completed();
        }
    }

    private void createFatJar(final File outputJar, final Iterable<? extends File> files, final ProgressLogger progressLogger) {
        final File tmpFile;

        try {
            tmpFile = File.createTempFile(outputJar.getName(), ".tmp");
            tmpFile.deleteOnExit();
        } catch (IOException e) {
            throw UncheckedException.throwAsUncheckedException(e);
        }

        IoActions.withResource(openJarOutputStream(tmpFile), new ErroringAction<ZipOutputStream>() {
            @Override
            protected void doExecute(ZipOutputStream jarOutputStream) throws Exception {
                processFiles(jarOutputStream, files, new byte[BUFFER_SIZE], new HashSet<String>(), new HashMap<String, List<String>>(), progressLogger);
                jarOutputStream.finish();
            }
        });

        GFileUtils.moveFile(tmpFile, outputJar);
    }

    private ZipOutputStream openJarOutputStream(File outputJar) {
        try {
            ZipOutputStream outputStream = new ZipOutputStream(new BufferedOutputStream(new FileOutputStream(outputJar), BUFFER_SIZE));
            outputStream.setLevel(0);
            return outputStream;
        } catch (IOException e) {
            throw UncheckedException.throwAsUncheckedException(e);
        }
    }

    private void processFiles(ZipOutputStream outputStream, Iterable<? extends File> files, byte[] buffer, HashSet<String> seenPaths, Map<String, List<String>> services,
                              ProgressLogger progressLogger) throws Exception {
        PercentageProgressFormatter progressFormatter = new PercentageProgressFormatter("Generating", Iterables.size(files) + ADDITIONAL_PROGRESS_STEPS);

        for (File file : files) {
            progressLogger.progress(progressFormatter.getProgress());

            if (file.getName().endsWith(".jar")) {
                processJarFile(outputStream, file, buffer, seenPaths, services);
            } else {
                processDirectory(outputStream, file, buffer, seenPaths, services);
            }

            progressFormatter.incrementAndGetProgress();
        }

        writeServiceFiles(outputStream, services);
        progressFormatter.incrementAndGetProgress();

        writeIdentifyingMarkerFile(outputStream);
        progressFormatter.incrementAndGetProgress();
    }

    private void writeServiceFiles(ZipOutputStream outputStream, Map<String, List<String>> services) throws IOException {
        for (Map.Entry<String, List<String>> service : services.entrySet()) {
            String allProviders = Joiner.on("\n").join(service.getValue());
            writeEntry(outputStream, SERVICES_DIR_PREFIX + service.getKey(), allProviders.getBytes(Charsets.UTF_8));
        }
    }

    private void writeIdentifyingMarkerFile(ZipOutputStream outputStream) throws IOException {
        writeEntry(outputStream, GradleRuntimeShadedJarDetector.MARKER_FILENAME, new byte[0]);
    }

    private void processDirectory(final ZipOutputStream outputStream, File file, final byte[] buffer, final HashSet<String> seenPaths, final Map<String, List<String>> services) {
        new DirectoryFileTree(file).visit(new FileVisitor() {
            @Override
            public void visitDir(FileVisitDetails dirDetails) {
                try {
                    ZipEntry zipEntry = new ZipEntry(dirDetails.getPath() + "/");
                    processEntry(outputStream, null, zipEntry, buffer, seenPaths, services);
                } catch (IOException e) {
                    throw new UncheckedIOException(e);
                }
            }

            @Override
            public void visitFile(FileVisitDetails fileDetails) {
                try {
                    ZipEntry zipEntry = new ZipEntry(fileDetails.getPath());
                    InputStream inputStream = fileDetails.open();
                    try {
                        processEntry(outputStream, inputStream, zipEntry, buffer, seenPaths, services);
                    } finally {
                        inputStream.close();
                    }
                } catch (IOException e) {
                    throw new UncheckedIOException(e);
                }
            }
        });
    }

    private void processJarFile(final ZipOutputStream outputStream, File file, final byte[] buffer, final Set<String> seenPaths, final Map<String, List<String>> services) throws IOException {
        IoActions.withResource(openJarFile(file), new ErroringAction<ZipInputStream>() {
            @Override
            protected void doExecute(ZipInputStream inputStream) throws Exception {
                ZipEntry zipEntry = inputStream.getNextEntry();
                while (zipEntry != null) {
                    processEntry(outputStream, inputStream, zipEntry, buffer, seenPaths, services);
                    zipEntry = inputStream.getNextEntry();
                }
            }
        });
    }

    private void processEntry(ZipOutputStream outputStream, InputStream inputStream, ZipEntry zipEntry, byte[] buffer, final Set<String> seenPaths, Map<String, List<String>> services) throws IOException {
        String name = zipEntry.getName();
        if (zipEntry.isDirectory() || name.equals("META-INF/MANIFEST.MF")) {
            return;
        }
        if (!name.startsWith(SERVICES_DIR_PREFIX) && !seenPaths.add(name)) {
            return;
        }

        if (name.endsWith(".class")) {
            processClassFile(outputStream, inputStream, zipEntry, buffer);
        } else if (name.startsWith(SERVICES_DIR_PREFIX)) {
            processServiceDescriptor(inputStream, zipEntry, buffer, services);
        } else {
            copyEntry(outputStream, inputStream, zipEntry, buffer);
        }
    }

    private void processServiceDescriptor(InputStream inputStream, ZipEntry zipEntry, byte[] buffer, Map<String, List<String>> services) throws IOException {
        String descriptorName = zipEntry.getName().substring(SERVICES_DIR_PREFIX.length());
        String descriptorApiClass = periodsToSlashes(descriptorName);
<<<<<<< HEAD
        String relocatedApiClassName = remapper.maybeRelocateResource(descriptorApiClass);
=======
        String relocatedApiClassName = REMAPPER.maybeRelocateResource(descriptorApiClass);
>>>>>>> cba5fea1
        if (relocatedApiClassName == null) {
            relocatedApiClassName = descriptorApiClass;
        }

        byte[] bytes = readEntry(inputStream, zipEntry, buffer);
        String entry = new String(bytes, Charsets.UTF_8).replaceAll("(?m)^#.*", "").trim(); // clean up comments and new lines
        String descriptorImplClass = periodsToSlashes(entry);
<<<<<<< HEAD
        String relocatedImplClassName = remapper.maybeRelocateResource(descriptorImplClass);
=======
        String relocatedImplClassName = REMAPPER.maybeRelocateResource(descriptorImplClass);
>>>>>>> cba5fea1
        if (relocatedImplClassName == null) {
            relocatedImplClassName = descriptorImplClass;
        }

        String serviceType = slashesToPeriods(relocatedApiClassName);
        String serviceProvider = slashesToPeriods(relocatedImplClassName).trim();

        if (!services.containsKey(serviceType)) {
            services.put(serviceType, Lists.newArrayList(serviceProvider));
        } else {
            List<String> providers = services.get(serviceType);
            providers.add(serviceProvider);
        }
    }

    private String slashesToPeriods(String slashClassName) {
        return slashClassName.replace('/', '.');
    }

    private String periodsToSlashes(String periodClassName) {
        return periodClassName.replace('.', '/');
    }

    private void copyEntry(ZipOutputStream outputStream, InputStream inputStream, ZipEntry zipEntry, byte[] buffer) throws IOException {
        ByteArrayOutputStream bos = new ByteArrayOutputStream(1024);
        pipe(inputStream, bos, buffer);
        String originalName = zipEntry.getName();
        byte[] resource = bos.toByteArray();

        int i = originalName.lastIndexOf("/");
        String path = i == -1 ? null : originalName.substring(0, i);

<<<<<<< HEAD
        if (remapper.keepOriginalResource(path)) {
=======
        if (REMAPPER.keepOriginalResource(path)) {
>>>>>>> cba5fea1
            // we're writing 2 copies of the resource: one relocated, the other not, in order to support `getResource/getResourceAsStream` with
            // both absolute and relative paths
            writeResourceEntry(outputStream, new ByteArrayInputStream(resource), buffer, zipEntry.getName());
        }

<<<<<<< HEAD
        String remappedResourceName = path != null ? remapper.maybeRelocateResource(path) : null;
=======
        String remappedResourceName = path != null ? REMAPPER.maybeRelocateResource(path) : null;
>>>>>>> cba5fea1
        if (remappedResourceName != null) {
            String newFileName = remappedResourceName + originalName.substring(i);
            writeResourceEntry(outputStream, new ByteArrayInputStream(resource), buffer, newFileName);
        }
    }

    private void writeResourceEntry(ZipOutputStream outputStream, InputStream inputStream, byte[] buffer, String resourceFileName) throws IOException {
        outputStream.putNextEntry(new ZipEntry(resourceFileName));
        pipe(inputStream, outputStream, buffer);
        outputStream.closeEntry();
    }

    private void writeEntry(ZipOutputStream outputStream, String name, byte[] content) throws IOException {
        ZipEntry zipEntry = new ZipEntry(name);
        outputStream.putNextEntry(zipEntry);
        outputStream.write(content);
        outputStream.closeEntry();
    }

    private void processClassFile(ZipOutputStream outputStream, InputStream inputStream, ZipEntry zipEntry, byte[] buffer) throws IOException {
        String className = zipEntry.getName().substring(0, zipEntry.getName().length() - ".class".length());
        byte[] bytes = readEntry(inputStream, zipEntry, buffer);
        byte[] remappedClass = remapClass(className, bytes);

<<<<<<< HEAD
        String remappedClassName = remapper.maybeRelocateResource(className);
=======
        String remappedClassName = REMAPPER.maybeRelocateResource(className);
>>>>>>> cba5fea1
        String newFileName = (remappedClassName == null ? className : remappedClassName).concat(".class");

        writeEntry(outputStream, newFileName, remappedClass);
    }

    private byte[] remapClass(String className, byte[] bytes) {
        ClassReader classReader = new ClassReader(bytes);
        ClassWriter classWriter = new ClassWriter(0);
<<<<<<< HEAD
        ClassVisitor remappingVisitor = new ShadingClassRemapper(classWriter, remapper);
=======
        ClassVisitor remappingVisitor = new ShadingClassRemapper(classWriter);
>>>>>>> cba5fea1

        try {
            classReader.accept(remappingVisitor, ClassReader.EXPAND_FRAMES);
        } catch (Exception e) {
            throw new GradleException("Error in ASM processing class: " + className, e);
        }

        return classWriter.toByteArray();
    }

    private byte[] readEntry(InputStream inputStream, ZipEntry zipEntry, byte[] buffer) throws IOException {
        int size = (int) zipEntry.getSize();
        if (size == -1) {
            ByteArrayOutputStream out = new ByteArrayOutputStream(buffer.length);
            int read = inputStream.read(buffer);
            while (read != -1) {
                out.write(buffer, 0, read);
                read = inputStream.read(buffer);
            }
            return out.toByteArray();
        } else {
            byte[] bytes = new byte[size];
            int read = inputStream.read(bytes);
            while (read < size) {
                read += inputStream.read(bytes, read, size - read);
            }
            return bytes;
        }
    }

    private void pipe(InputStream inputStream, OutputStream outputStream, byte[] buffer) throws IOException {
        int read = inputStream.read(buffer);
        while (read != -1) {
            outputStream.write(buffer, 0, read);
            read = inputStream.read(buffer);
        }
    }

    private ZipInputStream openJarFile(File file) throws IOException {
        return new ZipInputStream(new FileInputStream(file));
    }

    private static class ShadingClassRemapper extends ClassRemapper {
        Map<String, String> remappedClassLiterals;

        public ShadingClassRemapper(ClassWriter classWriter) {
            super(classWriter, RuntimeShadedJarCreator.REMAPPER);
            remappedClassLiterals = new HashMap<String, String>();
        }

        @Override
        public FieldVisitor visitField(int access, String name, String desc, String signature, Object value) {
            ImplementationDependencyRelocator.ClassLiteralRemapping remapping = null;
            if (CLASS_DESC.equals(desc)) {
                remapping = REMAPPER.maybeRemap(name);
                if (remapping != null) {
                    remappedClassLiterals.put(remapping.getLiteral(), remapping.getLiteralReplacement().replace("/", "."));
                }
            }
            return super.visitField(access, remapping != null ? remapping.getFieldNameReplacement() : name, desc, signature, value);
        }

        @Override
        public MethodVisitor visitMethod(int access, String name, String desc, String signature, String[] exceptions) {
            return new MethodVisitor(Opcodes.ASM5, super.visitMethod(access, name, desc, signature, exceptions)) {
                @Override
                public void visitLdcInsn(Object cst) {
                    if (cst instanceof String) {
                        String literal = remappedClassLiterals.get(cst);
                        super.visitLdcInsn(literal != null ? literal : cst);
                    } else {
                        super.visitLdcInsn(cst);
                    }
                }

                @Override
                public void visitFieldInsn(int opcode, String owner, String name, String desc) {
                    if ((opcode == Opcodes.GETSTATIC || opcode == Opcodes.PUTSTATIC) && CLASS_DESC.equals(desc)) {
                        ImplementationDependencyRelocator.ClassLiteralRemapping remapping = REMAPPER.maybeRemap(name);
                        if (remapping != null) {
                            super.visitFieldInsn(opcode, owner, remapping.getFieldNameReplacement(), desc);
                            return;
                        }
                    }
                    super.visitFieldInsn(opcode, owner, name, desc);
                }
            };
        }
    }
}<|MERGE_RESOLUTION|>--- conflicted
+++ resolved
@@ -71,17 +71,9 @@
     private static final String CLASS_DESC = "Ljava/lang/Class;";
 
     private final ProgressLoggerFactory progressLoggerFactory;
-<<<<<<< HEAD
-    private final ImplementationDependencyRelocator remapper;
-=======
->>>>>>> cba5fea1
-
-    public RuntimeShadedJarCreator(ProgressLoggerFactory progressLoggerFactory, ImplementationDependencyRelocator remapper) {
+
+    public RuntimeShadedJarCreator(ProgressLoggerFactory progressLoggerFactory) {
         this.progressLoggerFactory = progressLoggerFactory;
-<<<<<<< HEAD
-        this.remapper = remapper;
-=======
->>>>>>> cba5fea1
     }
 
     public void create(final File outputJar, final Iterable<? extends File> files) {
@@ -226,11 +218,7 @@
     private void processServiceDescriptor(InputStream inputStream, ZipEntry zipEntry, byte[] buffer, Map<String, List<String>> services) throws IOException {
         String descriptorName = zipEntry.getName().substring(SERVICES_DIR_PREFIX.length());
         String descriptorApiClass = periodsToSlashes(descriptorName);
-<<<<<<< HEAD
-        String relocatedApiClassName = remapper.maybeRelocateResource(descriptorApiClass);
-=======
         String relocatedApiClassName = REMAPPER.maybeRelocateResource(descriptorApiClass);
->>>>>>> cba5fea1
         if (relocatedApiClassName == null) {
             relocatedApiClassName = descriptorApiClass;
         }
@@ -238,11 +226,7 @@
         byte[] bytes = readEntry(inputStream, zipEntry, buffer);
         String entry = new String(bytes, Charsets.UTF_8).replaceAll("(?m)^#.*", "").trim(); // clean up comments and new lines
         String descriptorImplClass = periodsToSlashes(entry);
-<<<<<<< HEAD
-        String relocatedImplClassName = remapper.maybeRelocateResource(descriptorImplClass);
-=======
         String relocatedImplClassName = REMAPPER.maybeRelocateResource(descriptorImplClass);
->>>>>>> cba5fea1
         if (relocatedImplClassName == null) {
             relocatedImplClassName = descriptorImplClass;
         }
@@ -275,21 +259,13 @@
         int i = originalName.lastIndexOf("/");
         String path = i == -1 ? null : originalName.substring(0, i);
 
-<<<<<<< HEAD
-        if (remapper.keepOriginalResource(path)) {
-=======
         if (REMAPPER.keepOriginalResource(path)) {
->>>>>>> cba5fea1
             // we're writing 2 copies of the resource: one relocated, the other not, in order to support `getResource/getResourceAsStream` with
             // both absolute and relative paths
             writeResourceEntry(outputStream, new ByteArrayInputStream(resource), buffer, zipEntry.getName());
         }
 
-<<<<<<< HEAD
-        String remappedResourceName = path != null ? remapper.maybeRelocateResource(path) : null;
-=======
         String remappedResourceName = path != null ? REMAPPER.maybeRelocateResource(path) : null;
->>>>>>> cba5fea1
         if (remappedResourceName != null) {
             String newFileName = remappedResourceName + originalName.substring(i);
             writeResourceEntry(outputStream, new ByteArrayInputStream(resource), buffer, newFileName);
@@ -314,11 +290,7 @@
         byte[] bytes = readEntry(inputStream, zipEntry, buffer);
         byte[] remappedClass = remapClass(className, bytes);
 
-<<<<<<< HEAD
-        String remappedClassName = remapper.maybeRelocateResource(className);
-=======
         String remappedClassName = REMAPPER.maybeRelocateResource(className);
->>>>>>> cba5fea1
         String newFileName = (remappedClassName == null ? className : remappedClassName).concat(".class");
 
         writeEntry(outputStream, newFileName, remappedClass);
@@ -327,11 +299,7 @@
     private byte[] remapClass(String className, byte[] bytes) {
         ClassReader classReader = new ClassReader(bytes);
         ClassWriter classWriter = new ClassWriter(0);
-<<<<<<< HEAD
-        ClassVisitor remappingVisitor = new ShadingClassRemapper(classWriter, remapper);
-=======
         ClassVisitor remappingVisitor = new ShadingClassRemapper(classWriter);
->>>>>>> cba5fea1
 
         try {
             classReader.accept(remappingVisitor, ClassReader.EXPAND_FRAMES);
