/*
 * Copyright 2014 the original author or authors.
 *
 * Licensed under the Apache License, Version 2.0 (the "License");
 * you may not use this file except in compliance with the License.
 * You may obtain a copy of the License at
 *
 *      http://www.apache.org/licenses/LICENSE-2.0
 *
 * Unless required by applicable law or agreed to in writing, software
 * distributed under the License is distributed on an "AS IS" BASIS,
 * WITHOUT WARRANTIES OR CONDITIONS OF ANY KIND, either express or implied.
 * See the License for the specific language governing permissions and
 * limitations under the License.
 */
package org.gradle.api.internal.artifacts.resolution;

import com.google.common.collect.Lists;
import com.google.common.collect.Sets;
import org.apache.ivy.core.module.descriptor.DefaultDependencyDescriptor;
import org.apache.ivy.core.module.id.ModuleRevisionId;
import org.gradle.api.artifacts.component.ComponentIdentifier;
import org.gradle.api.artifacts.component.ModuleComponentIdentifier;
import org.gradle.api.artifacts.dsl.RepositoryHandler;
import org.gradle.api.artifacts.resolution.*;
import org.gradle.api.internal.artifacts.ModuleMetadataProcessor;
import org.gradle.api.internal.artifacts.configurations.ConfigurationContainerInternal;
import org.gradle.api.internal.artifacts.configurations.ConfigurationInternal;
import org.gradle.api.internal.artifacts.ivyservice.*;
import org.gradle.api.internal.artifacts.ivyservice.ivyresolve.RepositoryChain;
import org.gradle.api.internal.artifacts.ivyservice.ivyresolve.ResolveIvyFactory;
import org.gradle.api.internal.artifacts.metadata.DefaultDependencyMetaData;
import org.gradle.api.internal.artifacts.metadata.ModuleVersionArtifactMetaData;
import org.gradle.api.internal.artifacts.metadata.ModuleVersionMetaData;
import org.gradle.api.internal.artifacts.repositories.ResolutionAwareRepository;
import org.gradle.internal.Factory;
import org.gradle.internal.Transformers;
import org.gradle.util.CollectionUtils;

import java.util.Arrays;
import java.util.List;
import java.util.Set;

public class DefaultArtifactResolutionQuery implements ArtifactResolutionQuery {
    private final ConfigurationContainerInternal configurationContainer;
    private final RepositoryHandler repositoryHandler;
    private final ResolveIvyFactory ivyFactory;
    private final ModuleMetadataProcessor metadataProcessor;
    private final CacheLockingManager lockingManager;

    private Set<ComponentIdentifier> componentIds = Sets.newHashSet();
    private Class<? extends SoftwareComponent<?>> componentType;
    private Set<Class<? extends SoftwareArtifact>> artifactTypes = Sets.newHashSet();

    public DefaultArtifactResolutionQuery(ConfigurationContainerInternal configurationContainer, RepositoryHandler repositoryHandler,
                                          ResolveIvyFactory ivyFactory, ModuleMetadataProcessor metadataProcessor, CacheLockingManager lockingManager) {
        this.configurationContainer = configurationContainer;
        this.repositoryHandler = repositoryHandler;
        this.ivyFactory = ivyFactory;
        this.metadataProcessor = metadataProcessor;
        this.lockingManager = lockingManager;
    }

    public ArtifactResolutionQuery forComponents(Set<? extends ComponentIdentifier> componentIds) {
        this.componentIds.addAll(componentIds);
        return this;
    }

    @SuppressWarnings("unchecked")
    public <T extends SoftwareArtifact, U extends SoftwareComponent<T>> ArtifactResolutionQuery withArtifacts(Class<U> componentType, Class<T>... artifactTypes) {
        this.componentType = componentType;
        if (artifactTypes.length == 0) {
            this.artifactTypes = (Set) Sets.newHashSet(JvmLibrarySourcesArtifact.class, JvmLibraryJavadocArtifact.class);
        } else {
            this.artifactTypes.addAll(Arrays.asList(artifactTypes));
        }
        return this;
    }

    public ArtifactResolutionQueryResult execute() {
        List<ResolutionAwareRepository> repositories = CollectionUtils.collect(repositoryHandler, Transformers.cast(ResolutionAwareRepository.class));
        ConfigurationInternal configuration = configurationContainer.detachedConfiguration();
        final RepositoryChain repositoryChain = ivyFactory.create(configuration, repositories, metadataProcessor);

        return lockingManager.useCache("resolve artifacts", new Factory<ArtifactResolutionQueryResult>() {
            public ArtifactResolutionQueryResult create() {
                Set<JvmLibrary> jvmLibraries = Sets.newHashSet();
                Set<UnresolvedSoftwareComponent> unresolvedComponents = Sets.newHashSet();

                for (ComponentIdentifier componentId : componentIds) {
                    if (!(componentId instanceof ModuleComponentIdentifier)) {
                        throw new AssertionError("unknown component identifier type: " + componentId.getClass().getName());
                    }
                    ModuleComponentIdentifier moduleComponentId = (ModuleComponentIdentifier) componentId;
                    BuildableModuleVersionResolveResult moduleResolveResult = new DefaultBuildableModuleVersionResolveResult();
                    repositoryChain.getDependencyResolver().resolve(new DefaultDependencyMetaData(new DefaultDependencyDescriptor(toModuleRevisionId(moduleComponentId), true)), moduleResolveResult);
                    ArtifactResolver artifactResolver = repositoryChain.getArtifactResolver();

                    if (moduleResolveResult.getFailure() != null) {
                        unresolvedComponents.add(new DefaultUnresolvedSoftwareComponent(moduleComponentId, moduleResolveResult.getFailure()));
                    } else {
                        ModuleVersionMetaData moduleMetaData = moduleResolveResult.getMetaData();
                        List<JvmLibraryArtifact> jvmLibraryArtifacts = Lists.newArrayList();
                        for (Class<? extends SoftwareArtifact> artifactType : artifactTypes) {
<<<<<<< HEAD
                            DefaultBuildableMultipleArtifactResolveResult multiResolveResult = new DefaultBuildableMultipleArtifactResolveResult();
                            moduleResolveResult.getArtifactResolver().resolve(moduleResolveResult.getMetaData(), artifactType, multiResolveResult);
                            for (ArtifactResolveResult resolveResult : multiResolveResult.getResults().values()) {
                                if (artifactType == JvmLibraryJavadocArtifact.class) {
                                    if (resolveResult.getFailure() != null) {
                                        jvmLibraryArtifacts.add(new DefaultJvmLibraryJavadocArtifact(resolveResult.getFailure()));
                                    } else {
                                        jvmLibraryArtifacts.add(new DefaultJvmLibraryJavadocArtifact(resolveResult.getFile()));
                                    }
=======
                            ArtifactResolveContext context = new ArtifactTypeResolveContext(artifactType);
                            BuildableArtifactSetResolveResult multiResolveResult = new DefaultBuildableArtifactSetResolveResult();
                            artifactResolver.resolveModuleArtifacts(moduleMetaData, context, multiResolveResult);
                            for (ModuleVersionArtifactMetaData artifactMetaData : multiResolveResult.getArtifacts()) {
                                BuildableArtifactResolveResult resolveResult = new DefaultBuildableArtifactResolveResult();
                                artifactResolver.resolveArtifact(moduleMetaData, artifactMetaData, resolveResult);
                                if (resolveResult.getFailure() != null) {
                                    // TODO: handle failure
                                    int x = 0; // make checkstyle happy
                                } else if (artifactType == JvmLibraryJavadocArtifact.class) {
                                    jvmLibraryArtifacts.add(new DefaultJvmLibraryJavadocArtifact(resolveResult.getFile()));
>>>>>>> 47e2be6a
                                } else if (artifactType == JvmLibrarySourcesArtifact.class) {
                                    if (resolveResult.getFailure() != null) {
                                        jvmLibraryArtifacts.add(new DefaultJvmLibrarySourcesArtifact(resolveResult.getFailure()));
                                    } else {
                                        jvmLibraryArtifacts.add(new DefaultJvmLibrarySourcesArtifact(resolveResult.getFile()));
                                    }
                                } else {
                                    throw new AssertionError("unknown artifact type: " + artifactType.getName());
                                }
                            }
                        }

                        jvmLibraries.add(new DefaultJvmLibrary(moduleComponentId, jvmLibraryArtifacts));
                    }
                }

                return new DefaultArtifactResolutionQueryResult(jvmLibraries, unresolvedComponents);
            }
        });
    }

    private ModuleRevisionId toModuleRevisionId(ModuleComponentIdentifier componentId) {
        return ModuleRevisionId.newInstance(componentId.getGroup(), componentId.getModule(), componentId.getVersion());
    }
}<|MERGE_RESOLUTION|>--- conflicted
+++ resolved
@@ -102,29 +102,19 @@
                         ModuleVersionMetaData moduleMetaData = moduleResolveResult.getMetaData();
                         List<JvmLibraryArtifact> jvmLibraryArtifacts = Lists.newArrayList();
                         for (Class<? extends SoftwareArtifact> artifactType : artifactTypes) {
-<<<<<<< HEAD
-                            DefaultBuildableMultipleArtifactResolveResult multiResolveResult = new DefaultBuildableMultipleArtifactResolveResult();
-                            moduleResolveResult.getArtifactResolver().resolve(moduleResolveResult.getMetaData(), artifactType, multiResolveResult);
-                            for (ArtifactResolveResult resolveResult : multiResolveResult.getResults().values()) {
+                            ArtifactResolveContext context = new ArtifactTypeResolveContext(artifactType);
+                            BuildableArtifactSetResolveResult multiResolveResult = new DefaultBuildableArtifactSetResolveResult();
+                            artifactResolver.resolveModuleArtifacts(moduleMetaData, context, multiResolveResult);
+                            for (ModuleVersionArtifactMetaData artifactMetaData : multiResolveResult.getArtifacts()) {
+                                BuildableArtifactResolveResult resolveResult = new DefaultBuildableArtifactResolveResult();
+                                artifactResolver.resolveArtifact(moduleMetaData, artifactMetaData, resolveResult);
+
                                 if (artifactType == JvmLibraryJavadocArtifact.class) {
                                     if (resolveResult.getFailure() != null) {
                                         jvmLibraryArtifacts.add(new DefaultJvmLibraryJavadocArtifact(resolveResult.getFailure()));
                                     } else {
                                         jvmLibraryArtifacts.add(new DefaultJvmLibraryJavadocArtifact(resolveResult.getFile()));
                                     }
-=======
-                            ArtifactResolveContext context = new ArtifactTypeResolveContext(artifactType);
-                            BuildableArtifactSetResolveResult multiResolveResult = new DefaultBuildableArtifactSetResolveResult();
-                            artifactResolver.resolveModuleArtifacts(moduleMetaData, context, multiResolveResult);
-                            for (ModuleVersionArtifactMetaData artifactMetaData : multiResolveResult.getArtifacts()) {
-                                BuildableArtifactResolveResult resolveResult = new DefaultBuildableArtifactResolveResult();
-                                artifactResolver.resolveArtifact(moduleMetaData, artifactMetaData, resolveResult);
-                                if (resolveResult.getFailure() != null) {
-                                    // TODO: handle failure
-                                    int x = 0; // make checkstyle happy
-                                } else if (artifactType == JvmLibraryJavadocArtifact.class) {
-                                    jvmLibraryArtifacts.add(new DefaultJvmLibraryJavadocArtifact(resolveResult.getFile()));
->>>>>>> 47e2be6a
                                 } else if (artifactType == JvmLibrarySourcesArtifact.class) {
                                     if (resolveResult.getFailure() != null) {
                                         jvmLibraryArtifacts.add(new DefaultJvmLibrarySourcesArtifact(resolveResult.getFailure()));
